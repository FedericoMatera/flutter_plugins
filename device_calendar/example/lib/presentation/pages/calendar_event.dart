import 'package:device_calendar/device_calendar.dart';
import 'package:device_calendar_example/presentation/widgets/days_of_the_week_form_entry.dart';
import 'package:flutter/material.dart';
import 'package:intl/intl.dart';

import '../date_time_picker.dart';

enum RecurrenceRuleEndType { MaxOccurrences, SpecifiedEndDate }

class CalendarEventPage extends StatefulWidget {
  final Calendar _calendar;
  final Event _event;

  CalendarEventPage(this._calendar, [this._event]);

  @override
  _CalendarEventPageState createState() {
    return _CalendarEventPageState(_calendar, _event);
  }
}

class _CalendarEventPageState extends State<CalendarEventPage> {
  final GlobalKey<FormState> _formKey = GlobalKey<FormState>();
  final GlobalKey<ScaffoldState> _scaffoldKey = GlobalKey<ScaffoldState>();
  final Calendar _calendar;

  Event _event;
  DeviceCalendarPlugin _deviceCalendarPlugin;

  DateTime _startDate;
  TimeOfDay _startTime;

  DateTime _endDate;
  TimeOfDay _endTime;

  bool _autovalidate = false;
  bool _isRecurringEvent = false;
  RecurrenceRuleEndType _recurrenceRuleEndType;

  List<DayOfTheWeek> _daysOfTheWeek = List<DayOfTheWeek>();
  List<int> _daysOfTheMonth = List<int>();
  List<int> _monthsOfTheYear = List<int>();
  List<int> _weeksOfTheYear = List<int>();
  List<int> _setPositions = List<int>();
  List<int> _validDaysOfTheMonth = List<int>();
  List<int> _validMonthsOfTheYear = List<int>();
  List<int> _validWeeksOfTheYear = List<int>();
  int _totalOccurrences;
  int _interval;
  DateTime _recurrenceEndDate;
  TimeOfDay _recurrenceEndTime;

  RecurrenceFrequency _recurrenceFrequency = RecurrenceFrequency.Daily;

  _CalendarEventPageState(this._calendar, this._event) {
    _deviceCalendarPlugin = DeviceCalendarPlugin();
    for (var i = -31; i <= -1; i++) {
      _validDaysOfTheMonth.add(i);
    }
    for (var i = 1; i <= 31; i++) {
      _validDaysOfTheMonth.add(i);
    }
    for (var i = 1; i <= 12; i++) {
      _validMonthsOfTheYear.add(i);
    }
    for (var i = -53; i <= -1; i++) {
      _validWeeksOfTheYear.add(i);
    }
    for (var i = 1; i <= 53; i++) {
      _validWeeksOfTheYear.add(i);
    }
    if (this._event == null) {
      _startDate = DateTime.now();
      _endDate = DateTime.now().add(Duration(hours: 1));
      _event = Event(this._calendar.id, start: _startDate, end: _endDate);
      _recurrenceEndDate = _endDate;
    } else {
      _startDate = _event.start;
      _endDate = _event.end;
      _isRecurringEvent = _event.recurrenceRule != null;
      if (_isRecurringEvent) {
        _interval = _event.recurrenceRule.interval;
        _totalOccurrences = _event.recurrenceRule.totalOccurrences;
        _recurrenceFrequency = _event.recurrenceRule.recurrenceFrequency;
        if (_totalOccurrences != null) {
          _recurrenceRuleEndType = RecurrenceRuleEndType.MaxOccurrences;
        }
        if (_event.recurrenceRule.endDate != null) {
          _recurrenceRuleEndType = RecurrenceRuleEndType.SpecifiedEndDate;
          _recurrenceEndDate = _event.recurrenceRule.endDate;
          _recurrenceEndTime = TimeOfDay.fromDateTime(_recurrenceEndDate);
        }
<<<<<<< HEAD
        _daysOfTheWeek =
            _event.recurrenceRule.daysOfTheWeek ?? new List<DayOfTheWeek>();
        _daysOfTheMonth =
            _event.recurrenceRule.daysOfTheMonth ?? new List<int>();
        _monthsOfTheYear =
            _event.recurrenceRule.monthsOfTheYear ?? new List<int>();
        _weeksOfTheYear =
            _event.recurrenceRule.weeksOfTheYear ?? new List<int>();
        _setPositions = _event.recurrenceRule.setPositions ?? new List<int>();
=======
>>>>>>> 5dc5273a
      }
    }

    _startTime = TimeOfDay(hour: _startDate.hour, minute: _startDate.minute);
    _endTime = TimeOfDay(hour: _endDate.hour, minute: _endDate.minute);
    if (_recurrenceEndDate != null) {
      _recurrenceEndTime = TimeOfDay(
          hour: _recurrenceEndDate.hour, minute: _recurrenceEndDate.minute);
    }
  }

  @override
  Widget build(BuildContext context) {
    return Scaffold(
      key: _scaffoldKey,
      appBar: AppBar(
        title: Text(_event.eventId?.isEmpty ?? true
            ? 'Create event'
            : 'Edit event ${_event.title}'),
      ),
      body: SingleChildScrollView(
        child: Column(
          children: <Widget>[
            Form(
              autovalidate: _autovalidate,
              key: _formKey,
              child: Column(
                children: <Widget>[
                  Padding(
                    padding: const EdgeInsets.all(10.0),
                    child: TextFormField(
                      initialValue: _event.title,
                      decoration: const InputDecoration(
                          labelText: 'Title',
                          hintText: 'Meeting with Gloria...'),
                      validator: _validateTitle,
                      onSaved: (String value) {
                        _event.title = value;
                      },
                    ),
                  ),
                  Padding(
                    padding: const EdgeInsets.all(10.0),
                    child: TextFormField(
                      initialValue: _event.description,
                      decoration: const InputDecoration(
                          labelText: 'Description',
                          hintText: 'Remember to buy flowers...'),
                      onSaved: (String value) {
                        _event.description = value;
                      },
                    ),
                  ),
                  Padding(
                    padding: const EdgeInsets.all(10.0),
                    child: DateTimePicker(
                      labelText: 'From',
                      selectedDate: _startDate,
                      selectedTime: _startTime,
                      selectDate: (DateTime date) {
                        setState(() {
                          _startDate = date;
                          _event.start =
                              _combineDateWithTime(_startDate, _startTime);
                        });
                      },
                      selectTime: (TimeOfDay time) {
                        setState(
                          () {
                            _startTime = time;
                            _event.start =
                                _combineDateWithTime(_startDate, _startTime);
                          },
                        );
                      },
                    ),
                  ),
                  Padding(
                    padding: const EdgeInsets.all(10.0),
                    child: DateTimePicker(
                      labelText: 'To',
                      selectedDate: _endDate,
                      selectedTime: _endTime,
                      selectDate: (DateTime date) {
                        setState(
                          () {
                            _endDate = date;
                            _event.end =
                                _combineDateWithTime(_endDate, _endTime);
                          },
                        );
                      },
                      selectTime: (TimeOfDay time) {
                        setState(
                          () {
                            _endTime = time;
                            _event.end =
                                _combineDateWithTime(_endDate, _endTime);
                          },
                        );
                      },
                    ),
                  ),
                  CheckboxListTile(
                    value: _isRecurringEvent,
                    title: Text('Is recurring'),
                    onChanged: (isChecked) {
                      setState(() {
                        _isRecurringEvent = isChecked;
                      });
                    },
                  ),
                  if (_isRecurringEvent) ...[
                    ListTile(
                      leading: Text('Frequency'),
                      trailing: DropdownButton<RecurrenceFrequency>(
                        onChanged: (selectedFrequency) {
                          setState(() {
                            _recurrenceFrequency = selectedFrequency;
                          });
                        },
                        value: _recurrenceFrequency,
                        items: RecurrenceFrequency.values
                            .map((f) => DropdownMenuItem(
                                  value: f,
                                  child: _recurrenceFrequencyToText(f),
                                ))
                            .toList(),
                      ),
                    ),
                    Padding(
                      padding: const EdgeInsets.all(10.0),
                      child: TextFormField(
                        initialValue: _interval?.toString(),
                        decoration: const InputDecoration(
                            labelText: 'Interval between events',
                            hintText: '1'),
                        keyboardType: TextInputType.number,
                        validator: _validateInterval,
                        onSaved: (String value) {
                          _interval = int.tryParse(value);
                        },
                      ),
                    ),
                    if (_recurrenceFrequency == RecurrenceFrequency.Weekly ||
                        _recurrenceFrequency == RecurrenceFrequency.Monthly ||
                        _recurrenceFrequency == RecurrenceFrequency.Yearly)
                      DaysOfTheWeekFormEntry(daysOfTheWeek: _daysOfTheWeek),
                    if (_recurrenceFrequency ==
                        RecurrenceFrequency.Monthly) ...[
                      ListTile(
                        leading: Text('Days of the month'),
                        trailing: DropdownButton<int>(
                          onChanged: (value) {
                            setState(() {
                              _daysOfTheMonth.clear();
                              _daysOfTheMonth.add(value);
                            });
                          },
                          value: _daysOfTheMonth.isEmpty
                              ? null
                              : _daysOfTheMonth[0],
                          items: _validDaysOfTheMonth
                              .map((d) => DropdownMenuItem(
                                    value: d,
                                    child: Text(
                                      d.toString(),
                                    ),
                                  ))
                              .toList(),
                        ),
                      ),
                    ],
                    if (_recurrenceFrequency == RecurrenceFrequency.Yearly) ...[
                      ListTile(
                        leading: Text('Weeks of the year'),
                        trailing: DropdownButton<int>(
                          onChanged: (value) {
                            setState(() {
                              _weeksOfTheYear.clear();
                              _weeksOfTheYear.add(value);
                            });
                          },
                          value: _weeksOfTheYear.isEmpty
                              ? null
                              : _weeksOfTheYear[0],
                          items: _validWeeksOfTheYear
                              .map((w) => DropdownMenuItem(
                                    value: w,
                                    child: Text(
                                      w.toString(),
                                    ),
                                  ))
                              .toList(),
                        ),
                      ),
                      ListTile(
                        leading: Text('Months of the year'),
                        trailing: DropdownButton<int>(
                          onChanged: (value) {
                            setState(() {
                              _monthsOfTheYear.clear();
                              _monthsOfTheYear.add(value);
                            });
                          },
                          value: _monthsOfTheYear.isEmpty
                              ? null
                              : _monthsOfTheYear[0],
                          items: _validMonthsOfTheYear
                              .map((m) => DropdownMenuItem(
                                    value: m,
                                    child: Text(
                                      m.toString(),
                                    ),
                                  ))
                              .toList(),
                        ),
                      ),
                    ],
                    Padding(
                      padding: const EdgeInsets.all(10.0),
                      child: TextFormField(
                        initialValue: _setPositions.isEmpty
                            ? null
                            : _setPositions.first.toString(),
                        decoration:
                            const InputDecoration(labelText: 'Set positions'),
                        keyboardType: TextInputType.number,
                        validator: _validateSetPositions,
                        onSaved: (String value) {
                          _setPositions.clear();
                          if (value == null || value.isEmpty) {
                            return;
                          }
                          _setPositions.add(int.parse(value));
                        },
                      ),
                    ),
                    ListTile(
                      leading: Text('Event ends'),
                      trailing: DropdownButton<RecurrenceRuleEndType>(
                        onChanged: (value) {
                          setState(() {
                            _recurrenceRuleEndType = value;
                          });
                        },
                        value: _recurrenceRuleEndType,
                        items: RecurrenceRuleEndType.values
                            .map((f) => DropdownMenuItem(
                                  value: f,
                                  child: _recurrenceRuleEndTypeToText(f),
                                ))
                            .toList(),
                      ),
                    ),
                    if (_recurrenceRuleEndType ==
                        RecurrenceRuleEndType.MaxOccurrences)
                      Padding(
                        padding: const EdgeInsets.all(10.0),
                        child: TextFormField(
                          initialValue: _totalOccurrences?.toString(),
                          decoration: const InputDecoration(
                              labelText: 'Max occurrences', hintText: '1'),
                          keyboardType: TextInputType.number,
                          validator: _validateTotalOccurrences,
                          onSaved: (String value) {
                            _totalOccurrences = int.tryParse(value);
                          },
                        ),
                      ),
                    if (_recurrenceRuleEndType ==
                        RecurrenceRuleEndType.SpecifiedEndDate)
                      Padding(
                        padding: const EdgeInsets.all(10.0),
                        child: DateTimePicker(
                          labelText: 'Date',
                          selectedDate: _recurrenceEndDate,
                          selectedTime: _recurrenceEndTime,
                          selectDate: (DateTime date) {
                            setState(() {
                              _recurrenceEndDate = date;
                            });
                          },
                          selectTime: (TimeOfDay time) {
                            setState(() {
                              _recurrenceEndTime = time;
                            });
                          },
                        ),
                      ),
<<<<<<< HEAD
=======
                    ),
                    Padding(
                      padding: const EdgeInsets.all(10.0),
                      child: TextFormField(
                        initialValue: _event.location,
                        decoration: const InputDecoration(
                            labelText: 'Location',
                            hintText: 'Sydney, Australia'),
                        onSaved: (String value) {
                          _event.location = value;
                        },
                      ),
                    ),
                    CheckboxListTile(
                      value: _isRecurringEvent,
                      title: Text('Is recurring'),
                      onChanged: (isChecked) {
                        setState(() {
                          _isRecurringEvent = isChecked;
                        });
                      },
                    ),
                    if (_isRecurringEvent)
                      Column(
                        children: [
                          ListTile(
                            leading: Text('Frequency'),
                            trailing: DropdownButton<RecurrenceFrequency>(
                              onChanged: (selectedFrequency) {
                                setState(() {
                                  _recurrenceFrequency = selectedFrequency;
                                });
                              },
                              value: _recurrenceFrequency,
                              items: RecurrenceFrequency.values
                                  .map(
                                    (f) => DropdownMenuItem(
                                      value: f,
                                      child: _recurrenceFrequencyToText(f),
                                    ),
                                  )
                                  .toList(),
                            ),
                          ),
                          Padding(
                            padding: const EdgeInsets.all(10.0),
                            child: TextFormField(
                              initialValue: _interval?.toString(),
                              decoration: const InputDecoration(
                                  labelText: 'Interval between events',
                                  hintText: '1'),
                              keyboardType: TextInputType.number,
                              validator: _validateInterval,
                              onSaved: (String value) {
                                _interval = int.tryParse(value);
                              },
                            ),
                          ),
                          ListTile(
                            leading: Text('Event ends'),
                            trailing: DropdownButton<RecurrenceRuleEndType>(
                              onChanged: (value) {
                                setState(() {
                                  _recurrenceRuleEndType = value;
                                });
                              },
                              value: _recurrenceRuleEndType,
                              items: RecurrenceRuleEndType.values
                                  .map(
                                    (f) => DropdownMenuItem(
                                      value: f,
                                      child: _recurrenceRuleEndTypeToText(f),
                                    ),
                                  )
                                  .toList(),
                            ),
                          ),
                          if (_recurrenceRuleEndType ==
                              RecurrenceRuleEndType.MaxOccurrences)
                            Padding(
                              padding: const EdgeInsets.all(10.0),
                              child: TextFormField(
                                initialValue: _totalOccurrences?.toString(),
                                decoration: const InputDecoration(
                                    labelText: 'Max occurrences',
                                    hintText: '1'),
                                keyboardType: TextInputType.number,
                                validator: _validateTotalOccurrences,
                                onSaved: (String value) {
                                  _totalOccurrences = int.tryParse(value);
                                },
                              ),
                            ),
                          if (_recurrenceRuleEndType ==
                              RecurrenceRuleEndType.SpecifiedEndDate)
                            Padding(
                              padding: const EdgeInsets.all(10.0),
                              child: DateTimePicker(
                                labelText: 'Date',
                                selectedDate: _recurrenceEndDate,
                                selectedTime: _recurrenceEndTime,
                                selectDate: (DateTime date) {
                                  setState(() {
                                    _recurrenceEndDate = date;
                                  });
                                },
                                selectTime: (TimeOfDay time) {
                                  setState(() {
                                    _recurrenceEndTime = time;
                                  });
                                },
                              ),
                            ),
                        ],
                      )
>>>>>>> 5dc5273a
                  ],
                ],
              ),
            )
          ],
        ),
      ),
      floatingActionButton: FloatingActionButton(
        onPressed: () async {
          final FormState form = _formKey.currentState;
          if (!form.validate()) {
            _autovalidate = true; // Start validating on every change.
            showInSnackBar('Please fix the errors in red before submitting.');
          } else {
            form.save();
            if (_isRecurringEvent) {
              _event.recurrenceRule = RecurrenceRule(_recurrenceFrequency,
                  interval: _interval,
                  totalOccurrences: _totalOccurrences,
                  endDate: _recurrenceRuleEndType ==
                          RecurrenceRuleEndType.SpecifiedEndDate
                      ? _combineDateWithTime(
                          _recurrenceEndDate, _recurrenceEndTime)
                      : null,
                  daysOfTheWeek: _daysOfTheWeek,
                  daysOfTheMonth: _daysOfTheMonth,
                  monthsOfTheYear: _monthsOfTheYear,
                  weeksOfTheYear: _weeksOfTheYear,
                  setPositions: _setPositions);
            }
            var createEventResult =
                await _deviceCalendarPlugin.createOrUpdateEvent(_event);
            if (createEventResult.isSuccess) {
              Navigator.pop(context, true);
            } else {
<<<<<<< HEAD
              showInSnackBar(createEventResult.errorMessages.join(' | '));
=======
              form.save();
              if (_isRecurringEvent) {
                _event.recurrenceRule = RecurrenceRule(_recurrenceFrequency,
                    interval: _interval,
                    totalOccurrences: _totalOccurrences,
                    endDate: _recurrenceRuleEndType ==
                            RecurrenceRuleEndType.SpecifiedEndDate
                        ? _combineDateWithTime(
                            _recurrenceEndDate, _recurrenceEndTime)
                        : null);
              }
              var createEventResult =
                  await _deviceCalendarPlugin.createOrUpdateEvent(_event);
              if (createEventResult.isSuccess) {
                Navigator.pop(context, true);
              } else {
                showInSnackBar(createEventResult.errorMessages.join(' | '));
              }
>>>>>>> 5dc5273a
            }
          }
        },
        child: Icon(Icons.check),
      ),
    );
  }

  Text _recurrenceFrequencyToText(RecurrenceFrequency recurrenceFrequency) {
    switch (recurrenceFrequency) {
      case RecurrenceFrequency.Daily:
        return Text('Daily');
      case RecurrenceFrequency.Weekly:
        return Text('Weekly');
      case RecurrenceFrequency.Monthly:
        return Text('Monthly');
      case RecurrenceFrequency.Yearly:
        return Text('Yearly');
      default:
        return Text('');
    }
  }

  Text _recurrenceRuleEndTypeToText(RecurrenceRuleEndType endType) {
    switch (endType) {
      case RecurrenceRuleEndType.MaxOccurrences:
        return Text('After a set number of times');
      case RecurrenceRuleEndType.SpecifiedEndDate:
        return Text('Continues until a specified date');
      default:
        return Text('');
    }
  }

  String _validateTotalOccurrences(String value) {
    if (value.isNotEmpty && int.tryParse(value) == null) {
      return 'Total occurrences needs to be a valid number';
    }
    return null;
  }

  String _validateSetPositions(String value) {
    if (value.isNotEmpty && int.tryParse(value) == null) {
      return 'Set position needs to be a valid number';
    }
    return null;
  }

  String _validateInterval(String value) {
    if (value.isNotEmpty && int.tryParse(value) == null) {
      return 'Interval needs to be a valid number';
    }
    return null;
  }

  String _validateTitle(String value) {
    if (value.isEmpty) {
      return 'Name is required.';
    }

    return null;
  }

  DateTime _combineDateWithTime(DateTime date, TimeOfDay time) {
    if (date == null && time == null) {
      return null;
    }
    final dateWithoutTime =
        DateTime.parse(DateFormat("y-MM-dd 00:00:00").format(date));
    return dateWithoutTime
        .add(Duration(hours: time.hour, minutes: time.minute));
  }

  void showInSnackBar(String value) {
    _scaffoldKey.currentState.showSnackBar(SnackBar(content: Text(value)));
  }
}<|MERGE_RESOLUTION|>--- conflicted
+++ resolved
@@ -90,7 +90,6 @@
           _recurrenceEndDate = _event.recurrenceRule.endDate;
           _recurrenceEndTime = TimeOfDay.fromDateTime(_recurrenceEndDate);
         }
-<<<<<<< HEAD
         _daysOfTheWeek =
             _event.recurrenceRule.daysOfTheWeek ?? new List<DayOfTheWeek>();
         _daysOfTheMonth =
@@ -100,8 +99,6 @@
         _weeksOfTheYear =
             _event.recurrenceRule.weeksOfTheYear ?? new List<int>();
         _setPositions = _event.recurrenceRule.setPositions ?? new List<int>();
-=======
->>>>>>> 5dc5273a
       }
     }
 
@@ -205,6 +202,17 @@
                       },
                     ),
                   ),
+                  Padding(
+                    padding: const EdgeInsets.all(10.0),
+                    child: TextFormField(
+                      initialValue: _event.location,
+                      decoration: const InputDecoration(
+                          labelText: 'Location', hintText: 'Sydney, Australia'),
+                      onSaved: (String value) {
+                        _event.location = value;
+                      },
+                    ),
+                  ),
                   CheckboxListTile(
                     value: _isRecurringEvent,
                     title: Text('Is recurring'),
@@ -392,124 +400,6 @@
                           },
                         ),
                       ),
-<<<<<<< HEAD
-=======
-                    ),
-                    Padding(
-                      padding: const EdgeInsets.all(10.0),
-                      child: TextFormField(
-                        initialValue: _event.location,
-                        decoration: const InputDecoration(
-                            labelText: 'Location',
-                            hintText: 'Sydney, Australia'),
-                        onSaved: (String value) {
-                          _event.location = value;
-                        },
-                      ),
-                    ),
-                    CheckboxListTile(
-                      value: _isRecurringEvent,
-                      title: Text('Is recurring'),
-                      onChanged: (isChecked) {
-                        setState(() {
-                          _isRecurringEvent = isChecked;
-                        });
-                      },
-                    ),
-                    if (_isRecurringEvent)
-                      Column(
-                        children: [
-                          ListTile(
-                            leading: Text('Frequency'),
-                            trailing: DropdownButton<RecurrenceFrequency>(
-                              onChanged: (selectedFrequency) {
-                                setState(() {
-                                  _recurrenceFrequency = selectedFrequency;
-                                });
-                              },
-                              value: _recurrenceFrequency,
-                              items: RecurrenceFrequency.values
-                                  .map(
-                                    (f) => DropdownMenuItem(
-                                      value: f,
-                                      child: _recurrenceFrequencyToText(f),
-                                    ),
-                                  )
-                                  .toList(),
-                            ),
-                          ),
-                          Padding(
-                            padding: const EdgeInsets.all(10.0),
-                            child: TextFormField(
-                              initialValue: _interval?.toString(),
-                              decoration: const InputDecoration(
-                                  labelText: 'Interval between events',
-                                  hintText: '1'),
-                              keyboardType: TextInputType.number,
-                              validator: _validateInterval,
-                              onSaved: (String value) {
-                                _interval = int.tryParse(value);
-                              },
-                            ),
-                          ),
-                          ListTile(
-                            leading: Text('Event ends'),
-                            trailing: DropdownButton<RecurrenceRuleEndType>(
-                              onChanged: (value) {
-                                setState(() {
-                                  _recurrenceRuleEndType = value;
-                                });
-                              },
-                              value: _recurrenceRuleEndType,
-                              items: RecurrenceRuleEndType.values
-                                  .map(
-                                    (f) => DropdownMenuItem(
-                                      value: f,
-                                      child: _recurrenceRuleEndTypeToText(f),
-                                    ),
-                                  )
-                                  .toList(),
-                            ),
-                          ),
-                          if (_recurrenceRuleEndType ==
-                              RecurrenceRuleEndType.MaxOccurrences)
-                            Padding(
-                              padding: const EdgeInsets.all(10.0),
-                              child: TextFormField(
-                                initialValue: _totalOccurrences?.toString(),
-                                decoration: const InputDecoration(
-                                    labelText: 'Max occurrences',
-                                    hintText: '1'),
-                                keyboardType: TextInputType.number,
-                                validator: _validateTotalOccurrences,
-                                onSaved: (String value) {
-                                  _totalOccurrences = int.tryParse(value);
-                                },
-                              ),
-                            ),
-                          if (_recurrenceRuleEndType ==
-                              RecurrenceRuleEndType.SpecifiedEndDate)
-                            Padding(
-                              padding: const EdgeInsets.all(10.0),
-                              child: DateTimePicker(
-                                labelText: 'Date',
-                                selectedDate: _recurrenceEndDate,
-                                selectedTime: _recurrenceEndTime,
-                                selectDate: (DateTime date) {
-                                  setState(() {
-                                    _recurrenceEndDate = date;
-                                  });
-                                },
-                                selectTime: (TimeOfDay time) {
-                                  setState(() {
-                                    _recurrenceEndTime = time;
-                                  });
-                                },
-                              ),
-                            ),
-                        ],
-                      )
->>>>>>> 5dc5273a
                   ],
                 ],
               ),
@@ -545,28 +435,7 @@
             if (createEventResult.isSuccess) {
               Navigator.pop(context, true);
             } else {
-<<<<<<< HEAD
               showInSnackBar(createEventResult.errorMessages.join(' | '));
-=======
-              form.save();
-              if (_isRecurringEvent) {
-                _event.recurrenceRule = RecurrenceRule(_recurrenceFrequency,
-                    interval: _interval,
-                    totalOccurrences: _totalOccurrences,
-                    endDate: _recurrenceRuleEndType ==
-                            RecurrenceRuleEndType.SpecifiedEndDate
-                        ? _combineDateWithTime(
-                            _recurrenceEndDate, _recurrenceEndTime)
-                        : null);
-              }
-              var createEventResult =
-                  await _deviceCalendarPlugin.createOrUpdateEvent(_event);
-              if (createEventResult.isSuccess) {
-                Navigator.pop(context, true);
-              } else {
-                showInSnackBar(createEventResult.errorMessages.join(' | '));
-              }
->>>>>>> 5dc5273a
             }
           }
         },
