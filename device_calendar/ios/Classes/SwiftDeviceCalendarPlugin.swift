--- conflicted
+++ resolved
@@ -36,11 +36,6 @@
     
     struct Attendee: Codable {
         let name: String
-    }
-    
-    struct Location: Codable {
-        let latitude: Double
-        let longitude: Double
     }
     
     static let channelName = "plugins.builttoroam.com/device_calendar"
@@ -68,17 +63,12 @@
     let eventDescriptionArgument = "eventDescription"
     let eventStartDateArgument =  "eventStartDate"
     let eventEndDateArgument = "eventEndDate"
-<<<<<<< HEAD
-    let eventLocation = "eventLocation"
-    let eventLocationCoordinate = "eventLocationCoordinate"
-=======
+    let eventLocationArgument = "eventLocation"
     let recurrenceRuleArgument = "recurrenceRule"
     let recurrenceFrequencyArgument = "recurrenceFrequency"
     let totalOccurrencesArgument = "totalOccurrences"
     let intervalArgument = "interval"
     let validFrequencyTypes = [EKRecurrenceFrequency.daily, EKRecurrenceFrequency.weekly, EKRecurrenceFrequency.monthly, EKRecurrenceFrequency.yearly]
-
->>>>>>> 9dce9535
     
     public static func register(with registrar: FlutterPluginRegistrar) {
         let channel = FlutterMethodChannel(name: channelName, binaryMessenger: registrar.messenger())
@@ -240,15 +230,9 @@
             let endDateDateMillisecondsSinceEpoch = arguments[eventEndDateArgument] as! NSNumber
             let startDate = Date (timeIntervalSince1970: startDateMillisecondsSinceEpoch.doubleValue / 1000.0)
             let endDate = Date (timeIntervalSince1970: endDateDateMillisecondsSinceEpoch.doubleValue / 1000.0)
-<<<<<<< HEAD
             let title = arguments[self.eventTitleArgument] as! String
             let description = arguments[self.eventDescriptionArgument] as? String
-            var location = arguments[self.eventLocation] as? String;
-            
-=======
-            let title = arguments[eventTitleArgument] as! String
-            let description = arguments[eventDescriptionArgument] as? String
->>>>>>> 9dce9535
+            let location = arguments[self.eventLocationArgument] as? String;
             let ekCalendar = self.eventStore.calendar(withIdentifier: calendarId)
             if (ekCalendar == nil) {
                 self.finishWithCalendarNotFoundError(result: result, calendarId: calendarId)
@@ -276,26 +260,7 @@
             ekEvent!.startDate = startDate
             ekEvent!.endDate = endDate
             ekEvent!.calendar = ekCalendar!
-<<<<<<< HEAD
-            if((location) != nil) {
-                ekEvent!.location = location
-            }
-        
-            let locationCoordinates = arguments[self.eventLocationCoordinate] as? String
-            let locationCoordinatesSplitted = locationCoordinates?.split(separator: ",");
-
-            if(locationCoordinatesSplitted?.count == 2) {
-                let clLocation = CLLocation(latitude: Double(locationCoordinatesSplitted![0].trimmingCharacters(in: .whitespacesAndNewlines)) as! CLLocationDegrees, longitude: Double(locationCoordinatesSplitted![1].trimmingCharacters(in: .whitespacesAndNewlines)) as! CLLocationDegrees)
-                let structuredLocation = EKStructuredLocation(title: location ?? "");
-                structuredLocation.geoLocation = clLocation;
-                if #available(iOS 9.0, *) {
-                    ekEvent!.structuredLocation = structuredLocation
-                } else {
-                    print("structuredLocation is only available >= iOS 9.0");
-                }
-            }
-
-=======
+            ekEvent!.location = location
             
             let recurrenceRuleArguments = arguments[recurrenceRuleArgument] as? Dictionary<String, AnyObject>
             if (recurrenceRuleArguments != nil) {
@@ -322,7 +287,6 @@
                 ekEvent!.recurrenceRules = nil
             }
             
->>>>>>> 9dce9535
             do {
                 try self.eventStore.save(ekEvent!, span: .futureEvents)
                 result(ekEvent!.eventIdentifier)
