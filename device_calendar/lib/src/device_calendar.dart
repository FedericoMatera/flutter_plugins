import 'dart:convert';

import 'package:flutter/services.dart';
import 'package:meta/meta.dart';

import 'common/error_codes.dart';
import 'common/error_messages.dart';
import 'models/calendar.dart';
import 'models/event.dart';
import 'models/result.dart';
import 'models/retrieve_events_params.dart';

/// Provides functionality for working with device calendar(s)
class DeviceCalendarPlugin {
  static const MethodChannel channel =
      const MethodChannel('plugins.builttoroam.com/device_calendar');

  static final DeviceCalendarPlugin _instance =
      new DeviceCalendarPlugin._createInstance();

  factory DeviceCalendarPlugin() {
    return _instance;
  }

  @visibleForTesting
  DeviceCalendarPlugin._createInstance();

  /// Requests permissions to modify the calendars on the device
  ///
  /// Returns a [Result] indicating if calendar READ and WRITE permissions
  /// have (true) or have not (false) been granted
  Future<Result<bool>> requestPermissions() async {
    final res = new Result<bool>();

    try {
      res.data = await channel.invokeMethod('requestPermissions');
    } catch (e) {
      _parsePlatformExceptionAndUpdateResult<bool>(e, res);
    }

    return res;
  }

  /// Checks if permissions for modifying the device calendars have been granted
  ///
  /// Returns a [Result] indicating if calendar READ and WRITE permissions
  /// have (true) or have not (false) been granted
  Future<Result<bool>> hasPermissions() async {
    final res = new Result<bool>();

    try {
      res.data = await channel.invokeMethod('hasPermissions');
    } catch (e) {
      _parsePlatformExceptionAndUpdateResult<bool>(e, res);
    }

    return res;
  }

  /// Retrieves all of the device defined calendars
  ///
  /// Returns a [Result] containing a list of device [Calendar]
  Future<Result<List<Calendar>>> retrieveCalendars() async {
    final res = new Result<List<Calendar>>();

    try {
      var calendarsJson = await channel.invokeMethod('retrieveCalendars');

      res.data = json.decode(calendarsJson).map<Calendar>((decodedCalendar) {
        return new Calendar.fromJson(decodedCalendar);
      }).toList();
    } catch (e) {
      _parsePlatformExceptionAndUpdateResult<List<Calendar>>(e, res);
    }

    return res;
  }

  /// Retrieves the events from the specified calendar
  ///
  /// The `calendarId` paramter is the id of the calendar that plugin will return events for
  /// The `retrieveEventsParams` parameter combines multiple properties that
  /// specifies conditions of the events retrieval. For instance, defining [RetrieveEventsParams.startDate]
  /// and [RetrieveEventsParams.endDate] will return events only happening in that time range
  ///
  /// Returns a [Result] containing a list [Event], that fall
  /// into the specified parameters
  Future<Result<List<Event>>> retrieveEvents(
      String calendarId, RetrieveEventsParams retrieveEventsParams) async {
    final res = new Result<List<Event>>();

    if ((calendarId?.isEmpty ?? true)) {
      res.errorMessages.add(
          "[${ErrorCodes.invalidArguments}] ${ErrorMessages.invalidMissingCalendarId}");
    }

    // TODO: Extend capability to handle null start or null end (eg all events after a certain date (null end date) or all events prior to a certain date (null start date))
    if ((retrieveEventsParams?.eventIds?.isEmpty ?? true) &&
        ((retrieveEventsParams?.startDate == null ||
                retrieveEventsParams?.endDate == null) ||
            (retrieveEventsParams.startDate != null &&
                retrieveEventsParams.endDate != null &&
                retrieveEventsParams.startDate
                    .isAfter(retrieveEventsParams.endDate)))) {
      res.errorMessages.add(
          "[${ErrorCodes.invalidArguments}] ${ErrorMessages.invalidRetrieveEventsParams}");
    }

    if (res.errorMessages.isEmpty) {
      try {
        var eventsJson =
            await channel.invokeMethod('retrieveEvents', <String, Object>{
          'calendarId': calendarId,
          'startDate': retrieveEventsParams.startDate?.millisecondsSinceEpoch,
          'endDate': retrieveEventsParams.endDate?.millisecondsSinceEpoch,
          'eventIds': retrieveEventsParams.eventIds
        });

        res.data = json.decode(eventsJson).map<Event>((decodedEvent) {
          return new Event.fromJson(decodedEvent);
        }).toList();
      } catch (e) {
        _parsePlatformExceptionAndUpdateResult<List<Event>>(e, res);
      }
    }

    return res;
  }

  /// Deletes an event from a calendar. For a recurring event, this will delete all instances of it
  ///
  /// The `calendarId` paramter is the id of the calendar that plugin will try to delete the event from
  /// The `eventId` parameter is the id of the event that plugin will try to delete
  ///
  /// Returns a [Result] indicating if the event has (true) or has not (false) been deleted from the calendar
  Future<Result<bool>> deleteEvent(String calendarId, String eventId) async {
    final res = new Result<bool>();

    if ((calendarId?.isEmpty ?? true) || (eventId?.isEmpty ?? true)) {
      res.errorMessages.add(
          "[${ErrorCodes.invalidArguments}] ${ErrorMessages.deleteEventInvalidArgumentsMessage}");
      return res;
    }

    try {
      res.data = await channel.invokeMethod('deleteEvent',
          <String, Object>{'calendarId': calendarId, 'eventId': eventId});
    } catch (e) {
      _parsePlatformExceptionAndUpdateResult<bool>(e, res);
    }

    return res;
  }

  /// Creates or updates an event
  ///
  /// The `event` paramter specifies how event data should be saved into the calendar
  /// Always specify the [Event.calendarId], to inform the plugin in which calendar
  /// it should create or update the event.
  ///
  /// Returns a [Result] with the newly created or updated [Event.eventId]
  Future<Result<String>> createOrUpdateEvent(Event event) async {
    final res = new Result<String>();

    if ((event?.calendarId?.isEmpty ?? true) ||
        (event?.title?.isEmpty ?? true) ||
        event.start == null ||
        event.end == null ||
        event.start.isAfter(event.end)) {
      res.errorMessages.add(
          "[${ErrorCodes.invalidArguments}] ${ErrorMessages.createOrUpdateEventInvalidArgumentsMessage}");
      return res;
    }

    try {
      res.data =
          await channel.invokeMethod('createOrUpdateEvent', <String, Object>{
        'calendarId': event.calendarId,
        'eventId': event.eventId,
        'eventTitle': event.title,
        'eventDescription': event.description,
        'eventLocation': event.location,
        'eventStartDate': event.start.millisecondsSinceEpoch,
        'eventEndDate': event.end.millisecondsSinceEpoch,
<<<<<<< HEAD
        'eventLocation': event.location,
        'eventLocationCoordinate': event.locationCoordinates ?? ""
=======
        'recurrenceRule': event.recurrenceRule?.toJson()
>>>>>>> 9dce9535
      });
    } catch (e) {
      _parsePlatformExceptionAndUpdateResult<String>(e, res);
    }

    return res;
  }

  void _parsePlatformExceptionAndUpdateResult<T>(
      Exception exception, Result<T> result) {
    if (exception == null) {
      result.errorMessages.add(
          "[${ErrorCodes.unknown}] Device calendar plugin ran into an unknown issue");
      return;
    }

    print(exception);

    if (exception is PlatformException) {
      result.errorMessages.add(
          "[${ErrorCodes.platformSpecific}] Device calendar plugin ran into an issue. Platform specific exception [${exception.code}], with message :\"${exception.message}\", has been thrown.");
    } else {
      result.errorMessages.add(
          "[${ErrorCodes.generic}] Device calendar plugin ran into an issue, with message \"${exception.toString()}\"");
    }
  }
}<|MERGE_RESOLUTION|>--- conflicted
+++ resolved
@@ -182,12 +182,8 @@
         'eventLocation': event.location,
         'eventStartDate': event.start.millisecondsSinceEpoch,
         'eventEndDate': event.end.millisecondsSinceEpoch,
-<<<<<<< HEAD
         'eventLocation': event.location,
-        'eventLocationCoordinate': event.locationCoordinates ?? ""
-=======
         'recurrenceRule': event.recurrenceRule?.toJson()
->>>>>>> 9dce9535
       });
     } catch (e) {
       _parsePlatformExceptionAndUpdateResult<String>(e, res);
